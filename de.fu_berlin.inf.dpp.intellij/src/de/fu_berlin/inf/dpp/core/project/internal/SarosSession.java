--- conflicted
+++ resolved
@@ -184,29 +184,17 @@
     /**
      * Constructor for host.
      */
-<<<<<<< HEAD
-    public SarosSession(String nickname, int colorID, ISarosContext sarosContext) {
-
-        this(sarosContext, /* unused */null, colorID, /* unused */
-        -1, nickname, /* unused */null);
-=======
     public SarosSession(int colorID,
         ISarosContext sarosContext) {
 
         this(sarosContext, /* unused */null, colorID, /* unused */
             -1);
->>>>>>> ebc35014
     }
 
     /**
      * Constructor for client.
      */
-<<<<<<< HEAD
-    public SarosSession(JID hostJID, String clientNickname,
-        String hostNickname, int clientColorID, int hostColorID,
-=======
     public SarosSession(JID hostJID, int clientColorID, int hostColorID,
->>>>>>> ebc35014
         ISarosContext sarosContext) {
 
         this(sarosContext, hostJID, clientColorID, hostColorID);
