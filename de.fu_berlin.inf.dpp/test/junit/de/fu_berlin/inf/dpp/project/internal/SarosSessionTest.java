--- conflicted
+++ resolved
@@ -363,12 +363,7 @@
         final ISarosContext context = createContextMock(container);
 
         // Test creating, starting and stopping the session.
-<<<<<<< HEAD
-        SarosSession session = new SarosSession(SAROS_SESSION_ID, null, 0,
-            context);
-=======
-        SarosSession session = new SarosSession(0, context);
->>>>>>> ebc35014
+        SarosSession session = new SarosSession(SAROS_SESSION_ID, 0, context);
 
         assertFalse(session.hasActivityConsumers());
         assertFalse(session.hasActivityProducers());
